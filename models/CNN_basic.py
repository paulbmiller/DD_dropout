--- conflicted
+++ resolved
@@ -31,13 +31,8 @@
 
         # First layer
         self.conv1 = nn.Sequential(
-<<<<<<< HEAD
             nn.Conv2d(input_channels, 24, kernel_size=5, stride=3),
-            nn.Softsign()
-=======
-            nn.Conv2d(3, 24, kernel_size=5, stride=3),
             nn.LeakyReLU()
->>>>>>> 92ac0151
         )
         # Second layer
         self.conv2 = nn.Sequential(
