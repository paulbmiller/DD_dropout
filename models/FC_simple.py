import torch.nn as nn
import logging

class Flatten(nn.Module):
    def forward(self, x):
        x = x.view(x.size()[0], -1)
        return x


class Flatten(nn.Module):
    def forward(self, x):
        x = x.view(x.size()[0], -1)
        return x


class FC_simple(nn.Module):
    def __init__(self, num_classes=5, activation='Tanh', **kwargs):
        """
        :param num_classes: the number of classes in the dataset
        """
        super(FC_simple, self).__init__()

        self.expected_input_size = 2

        logging.info('Using {} for the model'.format(activation))
        # First layer
        self.fc1 = nn.Sequential(
            Flatten(),
<<<<<<< HEAD
            nn.Linear(2, 4),
            nn.__dict__[activation](),
=======
            nn.Linear(2, 10),
            nn.LeakyReLU(),
>>>>>>> bc7e7788
        )

        # Classification layer
        self.fc2 = nn.Sequential(
            nn.Linear(10, num_classes)
        )

    def forward(self, x):
        """
        Computes forward pass on the network
        :param x: torch.Tensor
            The input to the model
        :return: torch.Tensor
            Activations of the fully connected layer
        """
        x = self.fc1(x)
        x = self.fc2(x)

        return x<|MERGE_RESOLUTION|>--- conflicted
+++ resolved
@@ -1,10 +1,4 @@
 import torch.nn as nn
-import logging
-
-class Flatten(nn.Module):
-    def forward(self, x):
-        x = x.view(x.size()[0], -1)
-        return x
 
 
 class Flatten(nn.Module):
@@ -26,18 +20,13 @@
         # First layer
         self.fc1 = nn.Sequential(
             Flatten(),
-<<<<<<< HEAD
             nn.Linear(2, 4),
             nn.__dict__[activation](),
-=======
-            nn.Linear(2, 10),
-            nn.LeakyReLU(),
->>>>>>> bc7e7788
         )
 
         # Classification layer
         self.fc2 = nn.Sequential(
-            nn.Linear(10, num_classes)
+            nn.Linear(4, num_classes)
         )
 
     def forward(self, x):
