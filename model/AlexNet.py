--- conflicted
+++ resolved
@@ -16,17 +16,6 @@
         # Convolutional layers
         self.conv1 = nn.Sequential(
             nn.Conv2d(3, 64, kernel_size=11, stride=4, padding=2),
-<<<<<<< HEAD
-            # nn.ReLU(inplace=True),
-            nn.Softsign(),
-            nn.MaxPool2d(kernel_size=3, stride=2)
-        )
-        self.conv2 = nn.Sequential(
-            nn.Conv2d(64, 192, kernel_size=5, padding=2),
-            # nn.ReLU(inplace=True),
-            nn.Softsign(),
-            nn.MaxPool2d(kernel_size=3, stride=2)
-=======
             nn.ReLU(inplace=True),
             # nn.Softsign(),
             nn.MaxPool2d(kernel_size=3, stride=2),
@@ -36,7 +25,6 @@
             nn.ReLU(inplace=True),
             # nn.Softsign()
             nn.MaxPool2d(kernel_size=3, stride=2),
->>>>>>> a510f64e
         )
         self.conv3 = nn.Sequential(
             nn.Conv2d(192, 384, kernel_size=3, padding=1),
@@ -50,17 +38,10 @@
         )
         self.conv5 = nn.Sequential(
             nn.Conv2d(256, 256, kernel_size=3, padding=1),
-<<<<<<< HEAD
-            # nn.ReLU(inplace=True),
-            nn.Softsign(),
-            nn.MaxPool2d(kernel_size=3, stride=2),
-            #nn.Dropout2d()
-=======
             nn.ReLU(inplace=True),
             # nn.Softsign(),
             nn.MaxPool2d(kernel_size=3, stride=2),
             nn.Dropout2d()
->>>>>>> a510f64e
         )
 
         # Fully connected layers
