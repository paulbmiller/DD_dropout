"""
This file is the template for the boilerplate of train/test of a DNN

There are a lot of parameter which can be specified to modify the behaviour
and they should be used instead of hard-coding stuff.

@authors: Vinaychandran Pondenkandath , Michele Alberti
"""

# Utils
import argparse
import json
import os
import random
import shutil
import sys
import time
import traceback

# Tensor board
import tensorboardX
# Torch related stuff
import torch.backends.cudnn as cudnn
import torch.nn as nn
import torch.nn.parallel
import torch.optim
import torch.utils.data
import torchvision.datasets as datasets
import torchvision.transforms as transforms

# DeepDIVA
import dataset
import models
from init.initializer import *
from template.standard.evaluate import test
from template.standard.evaluate import validate
from template.standard.train import train
from util.misc import checkpoint
from util.visualization.mean_std_plot import plot_mean_variance


#######################################################################################################################


def main(args, writer, log_folder, **kwargs):
    """This is the main routine where train(), validate() and test() are called."""

    # Get the selected model
    model_expected_input_size = models.__dict__[args.model]().expected_input_size
    logging.info('Model {} expects input size of {}'.format(args.model, model_expected_input_size))

    # Setting up the dataloaders
    train_loader, val_loader, test_loader, num_classes = set_up_dataloaders(model_expected_input_size)

    # Setting up model, optimizer, criterion
    model, criterion, optimizer, best_value = set_up_model(num_classes)

<<<<<<< HEAD
    # Core routine
=======
    val_precs = np.zeros((args.epochs - args.start_epoch))
    train_precs = np.zeros((args.epochs - args.start_epoch))

    # Train
>>>>>>> 84314451
    logging.info('Begin training')
    validate(val_loader, model, criterion, writer, -1)
    for epoch in range(args.start_epoch, args.epochs):
<<<<<<< HEAD
        # Train
        train(train_loader, model, criterion, optimizer, writer, epoch)
        # Validate
        val_value = validate(val_loader, model, criterion, writer, epoch)
        if args.decay_lr is not None:
            adjust_learning_rate(optimizer, epoch, args.decay_lr)
        best_value = checkpoint(epoch, val_value, best_value, model, optimizer, log_folder)
=======
        # Validate
        val_precs[epoch] = validate(val_loader, model, criterion, writer, epoch, **kwargs)
        train_precs[epoch] = train(train_loader, model, criterion, optimizer, writer, epoch, **kwargs)
        if args.decay_lr is not None:
            adjust_learning_rate(optimizer, epoch, args.decay_lr)
        checkpoint(epoch, val_precs[epoch], best_prec, model, optimizer, log_folder)
>>>>>>> 84314451

    # Test
    test_prec = test(test_loader, model, criterion, writer, epoch, **kwargs)
    logging.info('Training completed')

    return train_precs, val_precs, test_prec


#######################################################################################################################


def set_up_model(num_classes):
    # Initialize the model
    logging.info('Setting up model {}'.format(args.model))
    model = models.__dict__[args.model](num_classes=num_classes, pretrained=args.pretrained)
    optimizer = torch.optim.__dict__[args.optimizer](model.parameters(), args.lr)
    criterion = nn.CrossEntropyLoss()

    # Init the model
    # if args.init:
    #    init_model(model=model, data_loader=train_loader, num_points=50000)

    # Transfer model to GPU (if desired)
    if not args.no_cuda:
        logging.info('Transfer model to GPU')
        model = torch.nn.DataParallel(model).cuda()
        criterion = criterion.cuda()
        cudnn.benchmark = True

    # Resume from checkpoint
    if args.resume:
        if os.path.isfile(args.resume):
            logging.info("Loading checkpoint '{}'".format(args.resume))
            checkpoint = torch.load(args.resume)
            args.start_epoch = checkpoint['epoch']
            best_value = checkpoint['best_value']
            model.load_state_dict(checkpoint['state_dict'])
            optimizer.load_state_dict(checkpoint['optimizer'])
            val_losses = [checkpoint['val_loss']]
            logging.info("Loaded checkpoint '{}' (epoch {})".format(args.resume, checkpoint['epoch']))
        else:
            logging.error("No checkpoint found at '{}'".format(args.resume))
            sys.exit(-1)
    else:
        best_value = 0.0
    return model, criterion, optimizer, best_value


def set_up_dataloaders(model_expected_input_size):
    """Set up datasets and dataloaders"""

    logging.info('Loading datasets')
    # If the dataset selected is a class in dataset, use it.
    if (args.dataset is not None) and (args.dataset in dataset.__dict__):
        logging.debug('Using an user definer class to load: ' + args.dataset)
        train_ds = dataset.__dict__[args.dataset](root='.data/',
                                                  train=True,
                                                  download=True)

        val_ds = dataset.__dict__[args.dataset](root='.data/',
                                                train=False,
                                                val=True,
                                                download=True)

        test_ds = dataset.__dict__[args.dataset](root='.data/',
                                                 train=False,
                                                 download=True)
    # Else, assume it is an image folder whose path is passed as 'args.dataset_folder'
    else:
        logging.debug('Using the image folder routine to load from: ' + args.dataset_folder)
        """
        Structure of the dataset expected
        
        Split folders 
        -------------
        'args.dataset_folder' has to point to the three folder train/val/test. 
        Example:  
        
        ~/../../data/svhn
        
        where the dataset_folder contains the splits sub-folders as follow:
        
        args.dataset_folder/train
        args.dataset_folder/val
        args.dataset_folder/test
        
        Classes folders
        ---------------
        In each of the three splits (train,val,test) should have different classes in a separate folder with the class 
        name. The file name can be arbitrary (e.g does not have to be 0-* for classes 0 of MNIST).
        Example:
        
        train/dog/whatever.png
        train/dog/you.png
        train/dog/like.png
        
        train/cat/123.png
        train/cat/nsdf3.png
        train/cat/asd932_.png
        """

        # Get the splits folders
        traindir = os.path.join(args.dataset_folder, 'train')
        valdir = os.path.join(args.dataset_folder, 'test')  # TODO change as soon as svhn has a val set :)
        testdir = os.path.join(args.dataset_folder, 'test')

        # Sanity check on the splits folders
        if not os.path.isdir(traindir):
            logging.error("Train folder not found in the args.dataset_folder=" + args.dataset_folder)
            sys.exit(-1)
        if not os.path.isdir(valdir):
            logging.error("Val folder not found in the args.dataset_folder=" + args.dataset_folder)
            sys.exit(-1)
        if not os.path.isdir(testdir):
            logging.error("Test folder not found in the args.dataset_folder=" + args.dataset_folder)
            sys.exit(-1)

        # Init the dataset splits
        train_ds = datasets.ImageFolder(traindir)
        val_ds = datasets.ImageFolder(valdir)
        test_ds = datasets.ImageFolder(testdir)

    # TODO what about the normalization?
    # train_ds.__getitem__(0) to get an image but its weird?
    # Set up dataset transforms
    logging.debug('Setting up dataset transforms')
    train_ds.transform = transforms.Compose([
        transforms.Scale(model_expected_input_size),
        #transforms.Grayscale(num_output_channels=3),
        transforms.ToTensor(),
        #       transforms.Normalize(mean=train_ds.mean, std=train_ds.std)
    ])

    val_ds.transform = transforms.Compose([
        transforms.Scale(model_expected_input_size),
        #transforms.Grayscale(num_output_channels=3),
        transforms.ToTensor(),
        #      transforms.Normalize(mean=train_ds.mean, std=train_ds.std)
    ])

    test_ds.transform = transforms.Compose([
        transforms.Scale(model_expected_input_size),
        #transforms.Grayscale(num_output_channels=3),
        transforms.ToTensor(),
        #     transforms.Normalize(mean=train_ds.mean, std=train_ds.std)
    ])

    # Setup dataloaders
    logging.debug('Setting up dataloaders')
    train_loader = torch.utils.data.DataLoader(train_ds,
                                               shuffle=True,
                                               batch_size=args.batch_size,
                                               num_workers=args.workers,
                                               pin_memory=True)

    val_loader = torch.utils.data.DataLoader(val_ds,
                                             shuffle=False,
                                             batch_size=args.batch_size,
                                             num_workers=args.workers,
                                             pin_memory=True)

    test_loader = torch.utils.data.DataLoader(test_ds,
                                              shuffle=False,
                                              batch_size=args.batch_size,
                                              num_workers=args.workers,
                                              pin_memory=True)

    # mean, std = _compute_mean_std(np.asarray([item[0] for item in train_ds.imgs]))

    return train_loader, val_loader, test_loader, len(train_ds.classes)


def _compute_mean_std(data):
    """
    Computes the mean and std for R,G,B channels
    :return:
    """
    mean = np.array([np.mean(data[:, :, :, 0]), np.mean(data[:, :, :, 1]),
                     np.mean(data[:, :, :, 2])]) / 255.0
    std = np.array([np.std(data[:, :, :, 0]), np.std(data[:, :, :, 1]),
                    np.std(data[:, :, :, 2])]) / 255.0
    return mean, std

def adjust_learning_rate(optimizer, epoch, num_epochs):
    """Sets the learning rate to the initial LR decayed by 10 every N epochs"""
    lr = args.lr * (0.1 ** (epoch // num_epochs))
    for param_group in optimizer.param_groups:
        param_group['lr'] = lr


#######################################################################################################################


def set_up_logging(args):
    # Experiment name override
    if args.experiment_name is None:
        vars(args)['experiment_name'] = input("Experiment name:")

    # Setup Logging
    basename = args.log_dir
    experiment_name = args.experiment_name
    if not args.log_folder:
        log_folder = os.path.join(basename,
                                  experiment_name,
                                  args.dataset,
                                  args.model,
                                  args.optimizer,
                                  str(args.lr),
                                  '{}'.format(time.strftime('%y-%m-%d-%Hh-%Mm-%Ss')))
    else:
        log_folder = args.log_folder
    logfile = 'logs.txt'
    if not os.path.exists(log_folder):
        os.makedirs(log_folder)

    logging.basicConfig(
        format='%(asctime)s - %(filename)s:%(funcName)s %(levelname)s: %(message)s',
        filename=os.path.join(log_folder, logfile),
        level=logging.INFO)
    logging.info(
        'Set up logging. Log file: {}'.format(os.path.join(log_folder, logfile)))

    # Save args to logs_folder
    logging.info(
        'Arguments saved to: {}'.format(os.path.join(log_folder, 'args.txt')))
    with open(os.path.join(log_folder, 'args.txt'), 'w') as f:
        f.write(json.dumps(vars(args)))

    # Set up logging to console
    if not args.quiet:
        fmtr = logging.Formatter(fmt='%(funcName)s %(levelname)s: %(message)s')
        stderr_handler = logging.StreamHandler()
        stderr_handler.formatter = fmtr
        logging.getLogger().setLevel(logging.INFO)
        logging.getLogger().addHandler(stderr_handler)
        logging.info('Printing activity to the console')

    return log_folder


def set_up_env(args):
    # Set visible GPUs
    if args.gpu_id is not None:
        os.environ['CUDA_VISIBLE_DEVICES'] = args.gpu_id

    # Seed the random

    if args.seed:
        try:
            assert args.multi_run == None
        except:
            logging.warning('Arguments for seed AND multi-run should not be active at the same time!')
            raise SystemExit
        if args.workers > 1:
            logging.warning('Setting seed when workers > 1 may lead to non-deterministic outcomes!')
        # Python
        random.seed(args.seed)

        # Numpy random
        np.random.seed(args.seed)

        # Torch random
        torch.manual_seed(args.seed)
        if not args.no_cuda:
            torch.cuda.manual_seed_all(args.seed)
            torch.backends.cudnn.enabled = False
    return


if __name__ == "__main__":

    model_options = [name for name in models.__dict__ if callable(models.__dict__[name])]
    dataset_options = [name for name in dataset.__dict__ if callable(dataset.__dict__[name])]
    optimizer_options = [name for name in torch.optim.__dict__ if callable(torch.optim.__dict__[name])]

    ###############################################################################
    # Argument Parser

    # Training Settings
    parser = argparse.ArgumentParser(
        formatter_class=argparse.ArgumentDefaultsHelpFormatter,
        description='Template for training a network on a dataset')

    parser_general = parser.add_argument_group('GENERAL', 'General Options')
    parser_data = parser.add_argument_group('DATA', 'Dataset Options')
    parser_train = parser.add_argument_group('TRAIN', 'Training Options')
    parser_system = parser.add_argument_group('SYS', 'System Options')

    # General Options
    parser_general.add_argument('--experiment-name',
                                help='provide a meaningful and descriptive name to this run',
                                default=None, type=str)
    parser_general.add_argument('--quiet',
                                action='store_true',
                                help='Do not print to stdout (log only).')
    parser_general.add_argument('--multi-run',
                                type=int,
                                default=None, help='run main N times with different random seeds')

    # Data Options
    #TODO dataset and dataset-folder should never exist together
    parser_data.add_argument('--dataset',
                             choices=dataset_options,
                             help='which dataset to train/test on.')
    parser_data.add_argument('--dataset-folder',
                             help='location of the dataset on the machine e.g root/data',
                             default=None,
                             type=str)
    parser_data.add_argument('--log-dir',
                             help='where to save logs', default='./data/')
    parser_data.add_argument('--log-folder',
                             help='override default log folder (to resume logging of experiment). Normally you do not use this.',
                             default=None,
                             type=str)

    # Training Options
    parser_train.add_argument('--model',
                              choices=model_options,
                              help='which model to use for training',
                              type=str, default='CNN_Basic')
    parser_train.add_argument('--lr',
                              help='learning rate to be used for training',
                              type=float, default=0.001)
    parser_train.add_argument('--optimizer',
                              choices=optimizer_options,
                              help='optimizer to be used for training',
                              default='Adam')
    parser_train.add_argument('--batch-size',
                              help='input batch size for training',
                              type=int, default=64)
    parser_train.add_argument('--epochs',
                              help='how many epochs to train',
                              type=int, default=20)
    parser_train.add_argument('--resume',
                              help='path to latest checkpoint',
                              default=None, type=str)
    parser_train.add_argument('--pretrained',
                              default=False, action='store_true',
                              help='use pretrained model. (Not applicable for all models)')
    parser_train.add_argument('--decay_lr',
                              default=None, type=int, help='drop LR by 10 every N epochs')
    parser_train.add_argument('--start-epoch', default=0, type=int, metavar='N',
                              help='manual epoch number (useful on restarts)')

    # System Options
    parser_system.add_argument('--gpu-id',
                               default=None,
                               help='which GPUs to use for training (use all by default)')
    parser_system.add_argument('--no-cuda',
                               default=False, action='store_true', help='run on CPU')
    parser_system.add_argument('--seed',
                               type=int, default=None, help='random seed')
    parser_system.add_argument('--log-interval',
                               default=10, type=int,
                               help='print loss/accuracy every N batches')
    parser_system.add_argument('-j', '--workers',
                               default=4, type=int,
                               help='workers used for train/val loaders')

    args = parser.parse_args()

    # Set up logging
    log_folder = set_up_logging(args)

    # Define Tensorboard SummaryWriter
    logging.info('Initialize Tensorboard SummaryWriter')
    writer = tensorboardX.SummaryWriter(log_dir=log_folder)

<<<<<<< HEAD
    # Set up logging to console
    if not args.quiet:
        fmtr = logging.Formatter(fmt='%(funcName)s %(levelname)s: %(message)s')
        stderr_handler = logging.StreamHandler()
        stderr_handler.formatter = fmtr
        logging.getLogger().addHandler(stderr_handler)
        logging.info('Printing activity to the console')

    ####################################################################################################################

    # Set visible GPUs
    if args.gpu_id is not None:
        os.environ['CUDA_VISIBLE_DEVICES'] = args.gpu_id
=======
    # Set up env
    # Specify CUDA_VISIBLE_DEVICES and seeds
    set_up_env(args)

    if args.multi_run == None:

        try:
            main(args, writer, log_folder)
        except Exception as exp:
            if args.quiet:
                print('Unhandled error: {}'.format(repr(exp)))
            logging.error('Unhandled error: %s' % repr(exp))
            logging.error(traceback.format_exc())
            logging.error('Execution finished with errors :(')
            sys.exit(-1)
        finally:
            logging.shutdown()
            writer.close()
            print('All done! (logged to {}'.format(log_folder))
>>>>>>> 84314451

    else:
        train_scores = np.zeros((args.multi_run, args.epochs))
        val_scores = np.zeros((args.multi_run, args.epochs))
        test_scores = np.zeros((args.multi_run))

        for i in range(args.multi_run):
            logging.info('Multi-Run: {} of {}'.format(i + 1, args.multi_run))
            try:
                train_scores[i, :], val_scores[i, :], test_scores[i] = main(args, writer, log_folder, multi_run=i)

            except Exception as exp:
                if args.quiet:
                    print('Unhandled error: {}'.format(repr(exp)))
                logging.error('Unhandled error: %s' % repr(exp))
                logging.error(traceback.format_exc())
                logging.error('Execution finished with errors :(')
                sys.exit(-1)

        np.save(os.path.join(log_folder, 'train_values.npy'), train_scores)
        np.save(os.path.join(log_folder, 'val_values.npy'), val_scores)
        train_curve = plot_mean_variance(train_scores,
                                         suptitle='Multi-Run: Train',
                                         xlabel='Epochs', ylabel='Accuracy',
                                         ylim=[0, 100.0])
        writer.add_image('train_curve', train_curve)
        logging.info('Generated mean-variance plot for train')
        val_curve = plot_mean_variance(val_scores,
                                       suptitle='Multi-Run: Val',
                                       xlabel='Epochs', ylabel='Accuracy',
                                       ylim=[0, 100.0])
        writer.add_image('val_curve', train_curve)
        logging.info('Generated mean-variance plot for val')
        logging.info('Multi-run values for test-mean: {} test-std: {}'.format(np.mean(test_scores),
                                                                              np.std(test_scores)))
        logging.shutdown()
        writer.close()
        print('All done! (logged to {}'.format(log_folder))<|MERGE_RESOLUTION|>--- conflicted
+++ resolved
@@ -55,33 +55,20 @@
     # Setting up model, optimizer, criterion
     model, criterion, optimizer, best_value = set_up_model(num_classes)
 
-<<<<<<< HEAD
     # Core routine
-=======
+    logging.info('Begin training')
     val_precs = np.zeros((args.epochs - args.start_epoch))
     train_precs = np.zeros((args.epochs - args.start_epoch))
 
-    # Train
->>>>>>> 84314451
-    logging.info('Begin training')
     validate(val_loader, model, criterion, writer, -1)
     for epoch in range(args.start_epoch, args.epochs):
-<<<<<<< HEAD
         # Train
-        train(train_loader, model, criterion, optimizer, writer, epoch)
+        train_precs[epoch] = train(train_loader, model, criterion, optimizer, writer, epoch, **kwargs)
         # Validate
-        val_value = validate(val_loader, model, criterion, writer, epoch)
+        val_precs[epoch] = validate(val_loader, model, criterion, writer, epoch, **kwargs)
         if args.decay_lr is not None:
             adjust_learning_rate(optimizer, epoch, args.decay_lr)
-        best_value = checkpoint(epoch, val_value, best_value, model, optimizer, log_folder)
-=======
-        # Validate
-        val_precs[epoch] = validate(val_loader, model, criterion, writer, epoch, **kwargs)
-        train_precs[epoch] = train(train_loader, model, criterion, optimizer, writer, epoch, **kwargs)
-        if args.decay_lr is not None:
-            adjust_learning_rate(optimizer, epoch, args.decay_lr)
-        checkpoint(epoch, val_precs[epoch], best_prec, model, optimizer, log_folder)
->>>>>>> 84314451
+        best_value = checkpoint(epoch, val_precs[epoch], best_value, model, optimizer, log_folder)
 
     # Test
     test_prec = test(test_loader, model, criterion, writer, epoch, **kwargs)
@@ -401,7 +388,7 @@
     parser_train.add_argument('--model',
                               choices=model_options,
                               help='which model to use for training',
-                              type=str, default='CNN_Basic')
+                              type=str, default='CNN_basic')
     parser_train.add_argument('--lr',
                               help='learning rate to be used for training',
                               type=float, default=0.001)
@@ -450,21 +437,6 @@
     logging.info('Initialize Tensorboard SummaryWriter')
     writer = tensorboardX.SummaryWriter(log_dir=log_folder)
 
-<<<<<<< HEAD
-    # Set up logging to console
-    if not args.quiet:
-        fmtr = logging.Formatter(fmt='%(funcName)s %(levelname)s: %(message)s')
-        stderr_handler = logging.StreamHandler()
-        stderr_handler.formatter = fmtr
-        logging.getLogger().addHandler(stderr_handler)
-        logging.info('Printing activity to the console')
-
-    ####################################################################################################################
-
-    # Set visible GPUs
-    if args.gpu_id is not None:
-        os.environ['CUDA_VISIBLE_DEVICES'] = args.gpu_id
-=======
     # Set up env
     # Specify CUDA_VISIBLE_DEVICES and seeds
     set_up_env(args)
@@ -484,7 +456,6 @@
             logging.shutdown()
             writer.close()
             print('All done! (logged to {}'.format(log_folder))
->>>>>>> 84314451
 
     else:
         train_scores = np.zeros((args.multi_run, args.epochs))
